# Copyright (c) 2025 Huawei Technologies Co., Ltd. All Rights Reserved.
# Copyright 2023 The vLLM team.
#
# Licensed under the Apache License, Version 2.0 (the "License");
# you may not use this file except in compliance with the License.
# You may obtain a copy of the License at
#
#     http://www.apache.org/licenses/LICENSE-2.0
#
# Unless required by applicable law or agreed to in writing, software
# distributed under the License is distributed on an "AS IS" BASIS,
# WITHOUT WARRANTIES OR CONDITIONS OF ANY KIND, either express or implied.
# See the License for the specific language governing permissions and
# limitations under the License.
# This file is a part of the vllm-ascend project.
# Adapted from vllm/tests/kernels/test_moe.py

import os
from typing import Any, Callable, List, Optional, Tuple, Union

import torch
import torch.distributed as dist
import torch_npu
from torch import nn
from vllm.config import get_current_vllm_config
from vllm.distributed import (GroupCoordinator, get_tensor_model_parallel_rank,
                              get_tensor_model_parallel_world_size,
                              tensor_model_parallel_all_reduce)
from vllm.distributed.parallel_state import get_dp_group, get_tp_group
from vllm.forward_context import get_forward_context
from vllm.model_executor.layers.fused_moe.layer import (
    FusedMoE, FusedMoEParallelConfig, MoEConfig, UnquantizedFusedMoEMethod,
    determine_expert_map)
from vllm.model_executor.layers.quantization.base_config import \
    QuantizationConfig

import vllm_ascend.envs as envs_ascend
from vllm_ascend.ascend_config import get_ascend_config
from vllm_ascend.distributed.parallel_state import get_ep_group, get_etp_group
from vllm_ascend.ops.expert_load_balancer import ExpertLoadBalancer
from vllm_ascend.utils import (FusedMoEState, dispose_tensor,
                               get_fused_moe_state, npu_stream_switch,
                               npu_wait_tensor)

import ascend910a_extras.ops as ops


MOE_ALL2ALL_BUFFER: bool = envs_ascend.MOE_ALL2ALL_BUFFER


def process_topk_ids(topk_ids: torch.Tensor, expert_num: int, ep_size: int,
                     max_row_per_ep_rank: int, num_tokens: int,
                     top_k: int) -> tuple[torch.Tensor, torch.Tensor]:
    original_total_elements = num_tokens * top_k
    device = topk_ids.device
    original_dtype = topk_ids.dtype

    if original_total_elements == 0:
        output_len = ep_size * max_row_per_ep_rank
        topk_ids_pad = torch.full((output_len, ),
                                  expert_num,
                                  dtype=original_dtype,
                                  device=device)
        unpad_indices = torch.full((original_total_elements, ),
                                   -1,
                                   dtype=torch.long,
                                   device=device)
        return topk_ids_pad, unpad_indices

    experts_per_ep_rank_val = expert_num // ep_size
    if experts_per_ep_rank_val == 0:
        raise ValueError(
            "expert_num // ep_size is 0, which leads to division by zero in ep_rank calculation. "
            "Ensure expert_num >= ep_size.")

    assigned_ep_rank = (topk_ids.float() /
                        experts_per_ep_rank_val).to(original_dtype)
    indices_arange = torch.arange(topk_ids.shape[0], device=device)

    is_new_segment = torch.cat((torch.tensor([True], device=device),
                                assigned_ep_rank[1:] != assigned_ep_rank[:-1]))
    temp_start_markers = torch.full_like(indices_arange,
                                         -1,
                                         dtype=indices_arange.dtype)
    temp_start_markers[is_new_segment] = indices_arange[is_new_segment]
    start_offset_for_each_token = torch.cummax(temp_start_markers, dim=0)[0]
    token_intra_ep_rank_idx = indices_arange - start_offset_for_each_token
    is_kept_mask = token_intra_ep_rank_idx < max_row_per_ep_rank
    cumsum_kept = torch.cumsum(is_kept_mask.float(), dim=0).to(torch.long)
    indices_in_rec_cond_list_for_all = cumsum_kept - 1
    unpad_indices = torch.where(
        is_kept_mask, indices_in_rec_cond_list_for_all,
        torch.tensor(-1, device=device, dtype=torch.long))
    output_len = ep_size * max_row_per_ep_rank
    topk_ids_pad = torch.full((output_len, ),
                              expert_num,
                              dtype=original_dtype,
                              device=device)
    if topk_ids.shape[0] > 0:
        all_destination_indices = assigned_ep_rank * max_row_per_ep_rank + token_intra_ep_rank_idx
        temp_pad_buffer = torch.full((output_len + 1, ),
                                     expert_num,
                                     dtype=original_dtype,
                                     device=device)
        output_len_tensor = torch.tensor(output_len,
                                         dtype=torch.long,
                                         device=device)
        scatter_indices = torch.where(is_kept_mask, all_destination_indices,
                                      output_len_tensor)
        temp_pad_buffer.scatter_(0, scatter_indices, topk_ids)
        topk_ids_pad = temp_pad_buffer[:output_len]
    return topk_ids_pad, unpad_indices


def fused_experts_with_mc2(
    hidden_states: torch.Tensor,
    w1: torch.Tensor,
    w2: torch.Tensor,
    topk_weights: torch.Tensor,
    topk_ids: torch.Tensor,
    top_k: int,
    expert_map: torch.Tensor = None,
    moe_all_to_all_group_name: Optional[str] = None,
    shared_experts: Optional[Any] = None
) -> Union[torch.Tensor, Tuple[torch.Tensor, torch.Tensor]]:
    global_bs = 0
    moe_expert_num = len(expert_map)
    kwargs_mc2 = {
        "x": hidden_states,
        "expert_ids": topk_ids,
        "expert_shard_type": 0,
        "shared_expert_rank_num": 0,
        "moe_expert_num": moe_expert_num,
        "global_bs": global_bs,
    }

    rank = torch.distributed.get_rank()

    quant_mode = 0
    ep_group = get_ep_group().device_group
    local_rank = torch.distributed.get_rank(group=ep_group)
    all_to_all_group_size = torch.distributed.get_world_size(ep_group)

    tp_size = get_etp_group().world_size
    tp_rank = rank % tp_size

    stage1_kwargs = {
        "scales": None,
        "quant_mode": quant_mode,
        "group_ep": moe_all_to_all_group_name,
        "ep_world_size": all_to_all_group_size,
        "ep_rank_id": local_rank,
        # "group_tp": self.moe_rs_group_name,
        "group_tp": moe_all_to_all_group_name,
        "tp_world_size": tp_size,
        "tp_rank_id": tp_rank,
    }
    kwargs_mc2.update(stage1_kwargs)

    output = torch_npu.npu_moe_distribute_dispatch(**kwargs_mc2)
    # comm_stream.wait_stream(torch.npu.current_stream())
    expand_x, dynamic_scale, expand_idx, expert_token_nums, ep_recv_counts = output[
        0:5]

    if shared_experts is not None:
        with npu_stream_switch("moe_secondary", 0):
            npu_wait_tensor(hidden_states, topk_weights)
            shared_gate_up, _ = shared_experts.gate_up_proj(hidden_states)
            npu_wait_tensor(shared_gate_up, expand_x)
            shared_act = shared_experts.act_fn(shared_gate_up)

    w1 = w1.transpose(1, 2)

    group_list = expert_token_nums.to(torch.int64)
    gate_up_out_list = torch_npu.npu_grouped_matmul(
        x=[expand_x],
        weight=[w1],
        split_item=2,
        # 1 means count mode, to avoid cumulative operation of the group list
        group_list_type=1,
        group_type=0,
        group_list=group_list,
    )

    # TODO: Remove this in the future.
    gate_up_out = torch.cat(gate_up_out_list, dim=0)
    # gate_up_out = torch_npu.npu_swiglu(gate_up_out)
    gate_up_out = torch.ops._C._swiglu_fused(gate_up_out)

    w2 = w2.transpose(1, 2)
    down_out_list = torch_npu.npu_grouped_matmul(
        x=[gate_up_out],
        weight=[w2],
        split_item=2,
        group_list_type=1,
        group_type=0,
        group_list=group_list,
    )

    down_out_list = torch.cat(down_out_list, dim=0)

    # moeCombine
    kwargs_mc2 = {
        "expand_x": down_out_list,
        "expert_ids": topk_ids,
        "expand_idx": expand_idx,
        "expert_scales": topk_weights.to(torch.float32),
        "expert_shard_type": 0,
        "shared_expert_rank_num": 0,
        "moe_expert_num": moe_expert_num,
        "global_bs": 0,
    }
    tp_recv_counts = output[5]
    stage3_kwargs = {
        "ep_send_counts": ep_recv_counts,
        "group_ep": moe_all_to_all_group_name,
        "ep_world_size": all_to_all_group_size,
        "ep_rank_id": local_rank,
        "tp_send_counts": tp_recv_counts,
        # "group_tp": self.moe_rs_group_name,
        "group_tp": moe_all_to_all_group_name,
        "tp_world_size": tp_size,
        "tp_rank_id": tp_rank,
    }
    kwargs_mc2.update(stage3_kwargs)

    hidden_states = torch_npu.npu_moe_distribute_combine(**kwargs_mc2)

    if shared_experts is None:
        return hidden_states
    else:
        with npu_stream_switch("moe_secondary", 0):
            npu_wait_tensor(shared_act, down_out_list)
            shared_hidden_states, _ = shared_experts.down_proj(shared_act)
        return hidden_states, shared_hidden_states


def apply_mlp(hidden_states_wrapper: List[torch.Tensor],
              w1: torch.Tensor,
              w2: torch.Tensor,
              group_list: torch.Tensor,
              group_list_type: int = 1) -> torch.Tensor:
    """
    apply MLP: gate_up_proj -> swiglu -> down_proj

    Args:
        hidden_states_wrapper: wrapper of input hidden states with shape (num_tokens, hidden_size).
        w1: expert weights1 with shape
            (num_experts, hidden_size, intermediate_size * 2)
        w2: expert weights2 with shape
            (num_experts, intermediate_size, hidden_size)
        group_list: number of tokens for each expert, follow cumsum mode, and
            with shape (num_experts).
        transpose_weight:
            w1: (num_experts, intermediate_size * 2, hidden_size) ->
                    (num_experts, hidden_size, intermediate_size * 2)
            w2: (num_experts, hidden_size, intermediate_size) ->
                    (num_experts, intermediate_size, hidden_size)

    Returns:
        hidden_states: output hidden states after MLP.
    """

    assert len(hidden_states_wrapper) == 1
    hidden_states = hidden_states_wrapper.pop()

    w1 = w1.transpose(1, 2)
    hidden_states = torch_npu.npu_grouped_matmul(
        x=[hidden_states],
        weight=[w1],
        split_item=2,
        group_list_type=group_list_type,
        group_type=0,
        group_list=group_list,
    )

    hidden_states = torch.cat(hidden_states, dim=0)
    # hidden_states = torch_npu.npu_swiglu(hidden_states)
    hidden_states = torch.ops._C._swiglu_fused(hidden_states)

    w2 = w2.transpose(1, 2)
    hidden_states = torch_npu.npu_grouped_matmul(
        x=[hidden_states],
        weight=[w2],
        split_item=2,
        group_list_type=group_list_type,
        group_type=0,
        group_list=group_list,
    )

    hidden_states = torch.cat(hidden_states, dim=0)
    return hidden_states


def fused_experts_with_all2all(
    hidden_states: torch.Tensor,
    w1: torch.Tensor,
    w2: torch.Tensor,
    topk_weights: torch.Tensor,
    topk_ids: torch.Tensor,
    top_k: int,
    expert_map: torch.Tensor = None,
    ep_group: GroupCoordinator = None,
):
    original_shape = hidden_states.shape
    if len(original_shape) == 3:
        hidden_states = hidden_states.view(-1, hidden_states.shape[-1])

    num_tokens, _ = hidden_states.shape
    num_experts = w1.shape[0]
    device = hidden_states.device

    if expert_map is not None:
        global_num_experts = len(expert_map)
        local_num_experts = global_num_experts // ep_group.world_size
        row_idx_len = num_tokens * top_k
        row_idx = (torch.arange(0,
                                row_idx_len,
                                dtype=torch.int32,
                                device=device).view(top_k, -1).permute(
                                    1, 0).contiguous())
        hidden_states, expanded_row_idx, expanded_expert_idx = torch_npu.npu_moe_init_routing(
            hidden_states,
            row_idx=row_idx,
            expert_idx=topk_ids,
            active_num=num_tokens)

        global_expert_tokens = torch.bincount(expanded_expert_idx,
                                              minlength=global_num_experts)
        scatter_sizes = global_expert_tokens.view(ep_group.world_size,
                                                  -1).sum(-1)

        gather_sizes = torch.empty_like(scatter_sizes)
        dist.all_to_all_single(gather_sizes,
                               scatter_sizes,
                               group=ep_group.device_group)
        scatter_size_list = scatter_sizes.cpu().tolist()
        gather_size_list = gather_sizes.cpu().tolist()

        expanded_expert_idx = expanded_expert_idx % local_num_experts
        hidden_states = ep_group.all_to_all(hidden_states, 0, 0,
                                            scatter_size_list,
                                            gather_size_list)
        local_expert_idx = ep_group.all_to_all(expanded_expert_idx, 0, 0,
                                               scatter_size_list,
                                               gather_size_list)

        sorted_local_expert_idx, sorted_idx = torch.sort(local_expert_idx)

        expert_tokens = torch_npu.npu_moe_compute_expert_tokens(
            sorted_local_expert_idx, local_num_experts).to(torch.int64)

        hidden_states = hidden_states[sorted_idx]
    else:
        row_idx_len = num_tokens * top_k
        row_idx = torch.arange(0,
                               row_idx_len,
                               dtype=torch.int32,
                               device=topk_weights.device).view(
                                   top_k, -1).permute(1, 0).contiguous()
        hidden_states, expanded_row_idx, expanded_expert_idx = torch_npu.npu_moe_init_routing(
            hidden_states,
            row_idx=row_idx,
            expert_idx=topk_ids,
            active_num=num_tokens)

        expert_tokens = torch_npu.npu_moe_compute_expert_tokens(
            expanded_expert_idx, num_experts)
        expert_tokens = expert_tokens.to(torch.int64)

    w1 = w1.transpose(1, 2)
    gate_up_out_list = torch_npu.npu_grouped_matmul(
        x=[hidden_states],
        weight=[w1],
        split_item=2,
        group_list_type=0,
        group_type=0,
        group_list=expert_tokens,
    )

    # TODO: Remove this in the future.
    hidden_states = torch.cat(gate_up_out_list, dim=0)
    # hidden_states = torch_npu.npu_swiglu(hidden_states)
    hidden_states = torch.ops._C._swiglu_fused(hidden_states)

    w2 = w2.transpose(1, 2)
    down_out_list = torch_npu.npu_grouped_matmul(
        x=[hidden_states],
        weight=[w2],
        split_item=2,
        group_list_type=0,
        group_type=0,
        group_list=expert_tokens,
    )

    hidden_states = torch.cat(down_out_list, dim=0)

    if expert_map is not None:
        resorted_idx = torch.argsort(sorted_idx)
        hidden_states = hidden_states[resorted_idx]
        hidden_states = ep_group.all_to_all(hidden_states, 0, 0,
                                            gather_size_list,
                                            scatter_size_list)

        final_hidden_states = torch_npu.npu_moe_finalize_routing(
            hidden_states,
            skip1=None,
            skip2=None,
            bias=None,
            scales=topk_weights,
            expanded_src_to_dst_row=expanded_row_idx,
            export_for_source_row=topk_ids,
        )
    else:
        # TODO: Reorder device memory 2 times here, replace the current
        # implementation here when suitable operators become available.
        final_hidden_states = torch_npu.npu_moe_finalize_routing(
            hidden_states,
            skip1=None,
            skip2=None,
            bias=None,
            scales=topk_weights,
            expanded_src_to_dst_row=expanded_row_idx,
            export_for_source_row=topk_ids,
        )
    if len(original_shape) == 3:
        final_hidden_states = final_hidden_states.view(original_shape)
    return final_hidden_states


# currently expert parallelism implemented with all2all
# is under-optimized.
def fused_experts_with_all2all_buffer(
    hidden_states: torch.Tensor,
    w1: torch.Tensor,
    w2: torch.Tensor,
    topk_weights: torch.Tensor,
    topk_ids: torch.Tensor,
    top_k: int,
    max_model_len: int,
    global_batch_size: int,
    expert_map: torch.Tensor = None,
    ep_group: GroupCoordinator = None,
):
    original_shape = hidden_states.shape
    if len(original_shape) == 3:
        hidden_states = hidden_states.view(-1, hidden_states.shape[-1])

    num_tokens, _ = hidden_states.shape
    device = hidden_states.device

    global_num_experts = len(expert_map)
    local_num_experts = global_num_experts // ep_group.world_size
    row_idx_len = num_tokens * top_k
    row_idx = (torch.arange(0, row_idx_len, dtype=torch.int32,
                            device=device).view(top_k,
                                                -1).permute(1, 0).contiguous())
    hidden_states, expanded_row_idx, expanded_expert_idx = torch_npu.npu_moe_init_routing(
        hidden_states,
        row_idx=row_idx,
        expert_idx=topk_ids,
        active_num=num_tokens)

    max_row_per_ep_rank = (-(-global_batch_size // ep_group.world_size) *
                           max_model_len // ep_group.world_size +
                           1) * top_k * 2
    expert_idx_buffer_scatter, unpad_indices = process_topk_ids(
        expanded_expert_idx, global_num_experts, ep_group.world_size,
        max_row_per_ep_rank, num_tokens, top_k)
    hidden_states_pad_idx = torch.zeros(
        expert_idx_buffer_scatter.shape,
        dtype=expert_idx_buffer_scatter.dtype,
        device=expert_idx_buffer_scatter.device)
    non_pad_len = torch.sum(
        (expert_idx_buffer_scatter != global_num_experts).to(torch.int32))
    hidden_states_pad_idx[
        expert_idx_buffer_scatter != global_num_experts] = torch.arange(
            non_pad_len,
            dtype=expert_idx_buffer_scatter.dtype,
            device=hidden_states.device)

    hidden_states_buffer_scatter = hidden_states[hidden_states_pad_idx]
    expert_idx_buffer_gather = torch.empty_like(
        expert_idx_buffer_scatter,
        dtype=expert_idx_buffer_scatter.dtype,
        device=expert_idx_buffer_scatter.device)
    hidden_states_buffer_gather = torch.empty_like(
        hidden_states_buffer_scatter,
        dtype=hidden_states_buffer_scatter.dtype,
        device=hidden_states_buffer_scatter.device)
    dist.all_to_all_single(expert_idx_buffer_gather,
                           expert_idx_buffer_scatter,
                           group=ep_group.device_group)
    dist.all_to_all_single(hidden_states_buffer_gather,
                           hidden_states_buffer_scatter,
                           group=ep_group.device_group)
    mask = expert_idx_buffer_gather != global_num_experts
    local_expert_idx = expert_idx_buffer_gather[mask] - ep_group.rank * (
        global_num_experts // ep_group.world_size)
    hidden_states = hidden_states_buffer_gather[mask]
    idx_type = local_expert_idx.dtype
    sorted_local_expert_idx, sorted_idx = torch.sort(local_expert_idx.float())
    sorted_local_expert_idx = sorted_local_expert_idx.to(idx_type)

    expert_tokens = torch_npu.npu_moe_compute_expert_tokens(
        sorted_local_expert_idx, local_num_experts).to(torch.int64)
    hidden_states = hidden_states[sorted_idx]
    group_list_type = 0

    hidden_states_wrapper = [hidden_states]
    del hidden_states

    hidden_states = apply_mlp(hidden_states_wrapper,
                              w1,
                              w2,
                              expert_tokens,
                              group_list_type=group_list_type)

    resorted_idx = torch.argsort(sorted_idx.float()).to(sorted_idx.dtype)
    hidden_states = hidden_states[resorted_idx]
    hidden_states_scatter = torch.zeros(
        (mask.shape[0], hidden_states.shape[1]),
        dtype=hidden_states.dtype,
        device=hidden_states.device)
    hidden_states_scatter[mask] = hidden_states
    hidden_states_gatter = torch.empty_like(
        hidden_states_scatter,
        dtype=hidden_states_scatter.dtype,
        device=hidden_states_scatter.device)
    dist.all_to_all_single(hidden_states_gatter,
                           hidden_states_scatter,
                           group=ep_group.device_group)
    hidden_states_gatter = hidden_states_gatter[
        expert_idx_buffer_scatter != global_num_experts]
    if hidden_states_gatter.shape[0] != row_idx_len:
        hidden_states = torch.zeros((row_idx_len, hidden_states.shape[1]),
                                    dtype=hidden_states.dtype,
                                    device=hidden_states.device)
        hidden_states[unpad_indices != -1] = hidden_states_gatter
    else:
        # TODO: Reorder device memory 2 times here, replace the current
        hidden_states = hidden_states_gatter
    final_hidden_states = torch_npu.npu_moe_finalize_routing(
        hidden_states,
        skip1=None,
        skip2=None,
        bias=None,
        scales=topk_weights,
        expanded_src_to_dst_row=expanded_row_idx,
        export_for_source_row=topk_ids,
    )

    if len(original_shape) == 3:
        final_hidden_states = final_hidden_states.view(original_shape)
    return final_hidden_states


# Currently, fused_experts on 310p only supports PanguProMoE.
def fused_experts_310p(
    hidden_states: torch.Tensor,
    w1: torch.Tensor,
    w2: torch.Tensor,
    topk_weights: torch.Tensor,
    topk_ids: torch.Tensor,
    top_k: int,
    global_num_experts: int,
    expert_map: torch.Tensor = None,
    apply_router_weight_on_input: bool = False,
) -> torch.Tensor:
    """

    Args:
        hidden_states: Hidden states of shape (num_tokens, hidden_size).
        w1: Expert weights1 of shape (num_experts, intermediate_size * 2, hidden_size).
        w2: Expert weights2 of shape (num_experts, hidden_size, intermediate_size).
        topk_weights: Routing weights of shape (num_tokens, top_k).
        topk_ids: Selected expert IDs of shape (num_tokens, top_k).
        top_k: Number of experts to select.
        expert_map: Expert mapping of shape (num_experts,).

    Returns:
        hidden_states: Hidden states after routing.
    """
    ep_size = get_ep_group().world_size
    local_num_experts = global_num_experts // ep_size
    local_num_group = top_k // ep_size

    if apply_router_weight_on_input:
        assert (topk_weights.dim() == 2
                ), "`topk_weights` should be in shape (num_tokens, topk)"
        _, topk = topk_weights.shape
        assert (
            topk == 1
        ), "Only support topk=1 when `apply_router_weight_on_input` is True"
        hidden_states = hidden_states * topk_weights.to(hidden_states.dtype)

    bsz, _ = hidden_states.shape
    flatten_topk_ids = topk_ids.view(-1)
    sorted_topk_ids = torch.argsort(flatten_topk_ids.float())
    sorted_topk_ids = sorted_topk_ids.to(torch.int32)
    sorted_hidden_states = hidden_states.index_select(
        0, sorted_topk_ids // local_num_group)

    experts_id = torch.arange(0,
                              local_num_experts,
                              dtype=topk_ids.dtype,
                              device=topk_ids.device)
    num_tokens_per_expert = (flatten_topk_ids.unsqueeze(-1) == experts_id).to(
        torch.float32).sum(0)
    topk_scales = topk_weights.view(-1).index_select(
        0, sorted_topk_ids).unsqueeze(-1)
    group_list = num_tokens_per_expert.cumsum(dim=0).to(torch.int64)

    w1 = w1.transpose(1, 2)
<<<<<<< HEAD
    gate_up_out = torch_npu.npu_grouped_matmul(
        x=[sorted_hidden_states],
        weight=[w1],
        split_item=2,
        group_list_type=0,
        group_type=0,
        group_list=group_list,
    )[0]

    gate_up_out = torch.ops._C._swiglu_fused(gate_up_out.to(torch.float32)).to(torch.float16)
    # gate_up_out = torch_npu.npu_swiglu(gate_up_out.to(torch.float32)).to(
    #     torch.float16)
=======
    # gate_up_out = torch_npu.npu_grouped_matmul(
    #     x=[sorted_hidden_states],
    #     weight=[w1],
    #     split_item=2,
    #     group_list_type=0,
    #     group_type=0,
    #     group_list=group_list,
    # )[0]
    gate_up_out = ops.grouped_matmul(sorted_hidden_states, w1, group_list)

    # gate_up_out = torch_npu.npu_swiglu(gate_up_out.to(torch.float32)).to(
    #     torch.float16)
    gate_up_out = ops.swiglu(gate_up_out)
>>>>>>> 6c7a7a54
    gate_up_out *= topk_scales

    w2 = w2.transpose(1, 2)
    # down_out_list = torch_npu.npu_grouped_matmul(
    #     x=[gate_up_out],
    #     weight=[w2],
    #     split_item=2,
    #     group_list_type=0,
    #     group_type=0,
    #     group_list=group_list,
    # )[0]
    down_out_list = ops.grouped_matmul(gate_up_out, w2, group_list)

    unsorted_topk_ids = torch.argsort(sorted_topk_ids.float()).to(
        torch.int32) + torch.Tensor([0]).to(torch.int32).npu()
    unsorted_hidden_states = down_out_list.index_select(0, unsorted_topk_ids)
    final_hidden_states = unsorted_hidden_states.reshape(
        bsz, top_k // ep_size, -1).sum(1)

    return final_hidden_states


def fused_experts(
    hidden_states: torch.Tensor,
    w1: torch.Tensor,
    w2: torch.Tensor,
    topk_weights: torch.Tensor,
    topk_ids: torch.Tensor,
    top_k: int,
    expert_map: torch.Tensor = None,
    apply_router_weight_on_input: bool = False,
) -> torch.Tensor:
    """
    Fused experts with top-k routing.

    Args:
        hidden_states: Hidden states of shape (num_tokens, hidden_size).
        w1: Expert weights1 of shape (num_experts, intermediate_size * 2, hidden_size).
        w2: Expert weights2 of shape (num_experts, hidden_size, intermediate_size).
        topk_weights: Routing weights of shape (num_tokens, top_k).
        topk_ids: Selected expert IDs of shape (num_tokens, top_k).
        top_k: Number of experts to select.
        expert_map: Expert mapping of shape (num_experts,).

    Returns:
        hidden_states: Hidden states after routing.
    """
    """
    # Check constraints.
    assert hidden_states.shape[1] == w1.shape[2], "Hidden size mismatch"
    assert topk_weights.shape == topk_ids.shape, "topk shape mismatch"
    assert hidden_states.is_contiguous(), "Hidden_states must be contiguous"
    assert w1.is_contiguous(), "Expert weights1 must be contiguous"
    assert w2.is_contiguous(), "Expert weights2 must be contiguous"
    """
    # if torch.distributed.get_rank() == 0:
    #     print(w1.shape)
    #     print(hidden_states.shape)

    original_shape = hidden_states.shape
    # assert len(original_shape) == 2

    num_tokens = hidden_states.shape[:-1].numel()
    num_experts = w1.shape[0]
    dtype = hidden_states.dtype
    device = hidden_states.device
    # assert dtype in [torch.float32, torch.float16, torch.bfloat16
    #                  ], "Only float32, float16, and bfloat16 are supported"

    if apply_router_weight_on_input:
        assert (topk_weights.dim() == 2
                ), "`topk_weights` should be in shape (num_tokens, topk)"
        _, topk = topk_weights.shape
        assert (
            topk == 1
        ), "Only support topk=1 when `apply_router_weight_on_input` is True"
        hidden_states = hidden_states * topk_weights.to(hidden_states.dtype)

    if expert_map is not None:
        # Generate token indices and flatten
        token_indices = (torch.arange(num_tokens,
                                      device=device,
                                      dtype=torch.int64).unsqueeze(1).expand(
                                          -1, top_k).reshape(-1))

        # Flatten token-to-expert mappings and map to local experts
        weights_flat = topk_weights.view(-1)
        experts_flat = topk_ids.view(-1)
        local_experts_flat = expert_map[experts_flat]

        # Filter valid token-expert pairs
        mask = local_experts_flat != -1
        filtered_weights = torch.where(
            mask, weights_flat, torch.zeros_like(weights_flat)).to(dtype)
        filtered_experts = torch.where(
            mask, local_experts_flat,
            torch.full_like(local_experts_flat,
                            num_experts)).to(topk_ids.dtype)

        # Sort by local expert IDs
        sort_indices = torch.argsort(filtered_experts.view(torch.float32))
        sorted_token_indices = token_indices[sort_indices]
        sorted_weights = filtered_weights[sort_indices]

        # Compute token counts with minlength of num_experts
        # This is equivalent to but faster than:
        # >>> token_counts = torch.bincount(filtered_experts, minlength=num_experts)[:-1]
        token_counts = torch.zeros(num_experts + 1,
                                   device=device,
                                   dtype=torch.int64)
        ones = torch.ones_like(filtered_experts, dtype=torch.int64)
        token_counts.scatter_add_(0, filtered_experts.to(torch.int64), ones)
        token_counts = token_counts[:num_experts]
        expert_tokens = torch.cumsum(token_counts, dim=0, dtype=torch.int64)

        # Rearrange hidden_states
        sorted_hidden_states = hidden_states[sorted_token_indices]
    else:
        row_idx_len = num_tokens * top_k
        row_idx = (torch.arange(0,
                                row_idx_len,
                                dtype=torch.int32,
                                device=device).view(top_k, -1).permute(
                                    1, 0).contiguous())
        sorted_hidden_states, expanded_row_idx, expanded_expert_idx = torch_npu.npu_moe_init_routing(
            hidden_states,
            row_idx=row_idx,
            expert_idx=topk_ids,
            active_num=num_tokens)

        expert_tokens = torch_npu.npu_moe_compute_expert_tokens(
            expanded_expert_idx, num_experts)
        expert_tokens = expert_tokens.to(torch.int64)

    w1 = w1.transpose(1, 2)
    gate_up_out_list = torch_npu.npu_grouped_matmul(
        x=[sorted_hidden_states],
        weight=[w1],
        split_item=2,
        group_list_type=0,
        group_type=0,
        group_list=expert_tokens,
    )

    # TODO: Remove this in the future.
    gate_up_out = torch.cat(gate_up_out_list, dim=0)
    # gate_up_out = torch_npu.npu_swiglu(gate_up_out)
    gate_up_out = torch.ops._C._swiglu_fused(gate_up_out)

    w2 = w2.transpose(1, 2)
    down_out_list = torch_npu.npu_grouped_matmul(
        x=[gate_up_out],
        weight=[w2],
        split_item=2,
        group_list_type=0,
        group_type=0,
        group_list=expert_tokens,
    )

    down_out_list = torch.cat(down_out_list, dim=0)

    if expert_map is not None:
        weighted_down_out = down_out_list * sorted_weights.unsqueeze(1)

        final_hidden_states = torch.zeros(*original_shape,
                                          device=hidden_states.device,
                                          dtype=dtype)

        # TODO: npu_grouped_matmul output random values at [num_valid_tokens:, ...]
        # This created multiple NaN and index_add_ will mix them up which harms accuracy
        # remove this mask and filter after it being fixed
        num_valid_tokens = mask.sum()
        valid_token_mask = torch.arange(
            0, sorted_token_indices.shape[0],
            device=device).unsqueeze(1) < num_valid_tokens
        valid_output = torch.where(
            valid_token_mask, weighted_down_out,
            torch.zeros_like(weighted_down_out)).to(dtype)
        final_hidden_states.index_add_(0, sorted_token_indices, valid_output)
    else:
        scales = torch.ones_like(
            topk_weights) if apply_router_weight_on_input else topk_weights
        # TODO: Reorder device memory 2 times here, replace the current
        # implementation here when suitable operators become available.
        final_hidden_states = torch_npu.npu_moe_finalize_routing(
            down_out_list,
            skip1=None,
            skip2=None,
            bias=None,
            scales=scales,
            expanded_src_to_dst_row=expanded_row_idx,
            export_for_source_row=topk_ids,
        )

    return final_hidden_states


def native_grouped_topk(
    topk_weights: torch.Tensor,
    num_expert_group: Optional[int],
    topk_group: Optional[int],
):
    topk_group = 0 if topk_group is None else topk_group
    num_expert_group = 0 if num_expert_group is None else num_expert_group

    num_token = topk_weights.shape[0]
    grouped_weights = topk_weights.view(num_token, num_expert_group,
                                        -1).max(dim=-1).values
    topk_group_indices = torch.topk(grouped_weights.to(torch.float32),
                                    k=topk_group,
                                    dim=-1,
                                    sorted=False)[1]
    topk_group_mask = torch.zeros_like(grouped_weights)
    topk_group_mask.scatter_(1, topk_group_indices, 1)
    topk_weight_mask = (topk_group_mask.unsqueeze(-1).expand(
        num_token, num_expert_group,
        topk_weights.shape[-1] // num_expert_group).reshape(num_token, -1))
    topk_weights = topk_weights.masked_fill(~topk_weight_mask.bool(), 0.0)

    return topk_weights


def select_experts(
    hidden_states: torch.Tensor,
    router_logits: torch.Tensor,
    top_k: int,
    use_grouped_topk: bool,
    renormalize: bool,
    topk_group: Optional[int] = None,
    num_expert_group: Optional[int] = None,
    custom_routing_function: Optional[Callable] = None,
    scoring_func: str = "softmax",
    e_score_correction_bias: Optional[torch.Tensor] = None,
    global_num_experts: Optional[torch.Tensor] = None
) -> tuple[torch.Tensor, torch.Tensor]:
    """
    Select top-k experts based on router logits.

    Args:
        hidden_states: Hidden states of shape (num_tokens, hidden_size).
        router_logits: Router logits of shape (num_tokens, num_experts).
        top_k: Number of experts to select.
        use_grouped_topk: Whether to group experts before selecting top-k.
        renormalize: Whether to renormalize the routing weights.
        topk_group: Number of expert groups to select from.
        num_expert_group: Number of experts in each group.
        custom_routing_function: Custom routing function.
        scoring_func: Scoring function to use.
        e_score_correction_bias: Correction bias to apply to expert scores.

    Returns:
        topk_weights: Routing weights of shape (num_tokens, top_k).
        topk_ids: Selected expert IDs of shape (num_tokens, top_k).

    Raises:
        ValueError: If an unsupported scoring function is provided.
    """

    if scoring_func == "softmax":
        # NOTE: vLLM use dtype=torch.float here
        topk_weights = router_logits.softmax(dim=-1)
    elif scoring_func == "sigmoid":
        topk_weights = router_logits.sigmoid()
    else:
        raise ValueError(f"Unsupported scoring function: {scoring_func}")

    if use_grouped_topk:
        assert topk_group is not None
        assert num_expert_group is not None

        if e_score_correction_bias is not None:
            # Store original scores before applying correction bias. We use biased
            # scores for expert selection but original scores for routing weights
            original_weights = topk_weights
            topk_weights = topk_weights + e_score_correction_bias.unsqueeze(0)

        # TODO: Change to npu_group_topk when the latest CANN and NNAL is available
        # >>> torch_npu._npu_group_topk(topk_weights, group_num=num_expert_group, k=topk_group)
        topk_weights = native_grouped_topk(topk_weights, num_expert_group,
                                           topk_group)
        # TODO bfloat16 is not supported in torch.topk with ge graph.
        if e_score_correction_bias is not None:
            topk_ids = torch.topk(topk_weights.to(torch.float32),
                                  k=top_k,
                                  dim=-1,
                                  sorted=False)[1]
            # Use original unbiased scores for the routing weights
            topk_weights = original_weights.gather(1, topk_ids)
        else:
            topk_weights, topk_ids = torch.topk(topk_weights.to(torch.float32),
                                                k=top_k,
                                                dim=-1,
                                                sorted=False)
    elif custom_routing_function is None:
        topk_weights, topk_ids = topk_weights.topk(top_k, dim=-1)
        topk_weights = topk_weights.to(hidden_states.dtype)
    else:
        topk_weights, topk_ids = custom_routing_function(
            hidden_states=hidden_states,
            gating_output=router_logits,
            topk=top_k,
            renormalize=renormalize,
            global_num_experts=global_num_experts)
        # Required by npu_moe_init_routing
        topk_ids = topk_ids.to(torch.int32)
        return topk_weights, topk_ids

    # Required by npu_moe_init_routing
    topk_ids = topk_ids.to(torch.int32)

    if renormalize:
        topk_weights = topk_weights / topk_weights.sum(dim=-1, keepdim=True)

    return topk_weights, topk_ids


class AscendUnquantizedFusedMoEMethod(UnquantizedFusedMoEMethod):

    def __init__(self, moe: MoEConfig = None):

        super().__init__(moe=moe)
        vllm_config = get_current_vllm_config()

        self.ep_group = get_ep_group()
        self.ep_size = self.ep_group.world_size
        self.global_batch_size = vllm_config.scheduler_config.max_num_seqs
        self.local_batch_size = self.global_batch_size // self.ep_size
        self.max_model_len = vllm_config.model_config.max_model_len

        ascend_config = get_ascend_config()
        self.torchair_graph_enabled = ascend_config.torchair_graph_config.enabled

        try:
            device_group = self.ep_group.device_group
            # TODO: Try local_rank = ep_group.rank_in_group
            local_rank = torch.distributed.get_rank(group=device_group)
            backend = device_group._get_backend(torch.device("npu"))
            self.moe_all_to_all_group_name = backend.get_hccl_comm_name(
                local_rank)
        except AttributeError:
            self.moe_all_to_all_group_name = None

    def process_weights_after_loading(self, layer):
        super(UnquantizedFusedMoEMethod,
              self).process_weights_after_loading(layer)
        layer.w13_weight = torch.nn.Parameter(self._maybe_pad_weight(
            layer.w13_weight.data),
                                              requires_grad=False)
        layer.w2_weight = torch.nn.Parameter(self._maybe_pad_weight(
            layer.w2_weight.data),
                                             requires_grad=False)

    def apply(
        self,
        layer: torch.nn.Module,
        x: torch.Tensor,
        router_logits: torch.Tensor,
        top_k: int,
        renormalize: bool,
        use_grouped_topk: bool = False,
        global_num_experts: int = -1,
        expert_map: Optional[torch.Tensor] = None,
        topk_group: Optional[int] = None,
        num_expert_group: Optional[int] = None,
        custom_routing_function: Optional[Callable] = None,
        scoring_func: str = "softmax",
        e_score_correction_bias: Optional[torch.Tensor] = None,
        is_prefill: bool = False,
        enable_force_load_balance: bool = False,
        shared_experts: Optional[Any] = None,
        **kwargs,
    ) -> torch.Tensor:

        # NOTE: now npu_moe_gating_top_k can only support `group_count=256` pattern
        if global_num_experts == 256:
            topk_weights, topk_ids, _ = torch_npu.npu_moe_gating_top_k(
                router_logits,
                k=top_k,  # topk当前写8
                bias=e_score_correction_bias,
                k_group=topk_group,  # fix: 4
                group_count=num_expert_group,  # fix 8
                group_select_mode=1,  # 0: group中的最大; 1: topk2.sum(fix)
                renorm=0,  # 0: softmax->topk(fix); 1: topk->softmax
                norm_type=1,  # 0: softmax; 1: sigmoid(fix)
                # out_flag=False, # todo new api; 第三个输出是否输出
                # y2_flag=False, # old api; 第三个输出是否输出
                routed_scaling_factor=1,
                eps=float(1e-20))
        else:
            topk_weights, topk_ids = select_experts(
                hidden_states=x,
                router_logits=router_logits,
                top_k=top_k,
                use_grouped_topk=use_grouped_topk,
                renormalize=renormalize,
                topk_group=topk_group,
                num_expert_group=num_expert_group,
                custom_routing_function=custom_routing_function,
                scoring_func=scoring_func,
                e_score_correction_bias=e_score_correction_bias,
            )

        topk_weights = topk_weights.to(x.dtype)
        # this is a naive implementation for experts load balance so as
        # to avoid accumulating too much tokens on a single rank.
        # currently it is only activated when doing profile runs.
        if enable_force_load_balance:
            topk_ids = torch.randint_like(topk_ids, 0, global_num_experts)

        fused_moe_state = get_fused_moe_state(self.ep_group.world_size,
                                              is_prefill)
        if fused_moe_state == FusedMoEState.MC2:
            return fused_experts_with_mc2(
                hidden_states=x,
                w1=layer.w13_weight,
                w2=layer.w2_weight,
                topk_weights=topk_weights,
                topk_ids=topk_ids,
                top_k=top_k,
                expert_map=expert_map,
                moe_all_to_all_group_name=self.moe_all_to_all_group_name,
                shared_experts=shared_experts)
        elif fused_moe_state == FusedMoEState.AllGather:
            return fused_experts(hidden_states=x,
                                 w1=layer.w13_weight,
                                 w2=layer.w2_weight,
                                 topk_weights=topk_weights,
                                 topk_ids=topk_ids,
                                 top_k=top_k,
                                 expert_map=expert_map)
        elif MOE_ALL2ALL_BUFFER:
            return fused_experts_with_all2all_buffer(
                hidden_states=x,
                w1=layer.w13_weight,
                w2=layer.w2_weight,
                topk_weights=topk_weights,
                topk_ids=topk_ids,
                top_k=top_k,
                max_model_len=self.max_model_len,
                global_batch_size=self.global_batch_size,
                expert_map=expert_map,
                ep_group=get_ep_group())
        else:
            return fused_experts_with_all2all(hidden_states=x,
                                              w1=layer.w13_weight,
                                              w2=layer.w2_weight,
                                              topk_weights=topk_weights,
                                              topk_ids=topk_ids,
                                              top_k=top_k,
                                              expert_map=expert_map,
                                              ep_group=get_ep_group())


class AscendFusedMoE(FusedMoE):

    # The moe_counter parameter is required during the initialization of EPLB
    # to identify the current layer index within the MOE model.
    moe_counter = -1

    def __init__(
        self,
        num_experts: int,  # Global number of experts
        top_k: int,
        hidden_size: int,
        intermediate_size: int,
        params_dtype: Optional[torch.dtype] = None,
        reduce_results: bool = False,
        renormalize: bool = True,
        use_grouped_topk: bool = False,
        num_expert_group: Optional[int] = None,
        topk_group: Optional[int] = None,
        quant_config: Optional[QuantizationConfig] = None,
        tp_size: Optional[int] = None,
        ep_size: Optional[int] = None,
        dp_size: Optional[int] = None,
        prefix: str = "",
        custom_routing_function: Optional[Callable] = None,
        scoring_func: str = "softmax",
        e_score_correction_bias: Optional[torch.Tensor] = None,
        activation: str = "silu",
        apply_router_weight_on_input: bool = False,
    ):
        # TODO: This could not initialize FusedMoE baseclass,
        # fixme and make __init__() of AscendFusedMoE more clear
        super(FusedMoE, self).__init__()

        AscendFusedMoE.moe_counter += 1
        self.moe_instance_id = AscendFusedMoE.moe_counter

        if params_dtype is None:
            params_dtype = torch.get_default_dtype()

        vllm_config = get_current_vllm_config()

        self.moe_parallel_config: FusedMoEParallelConfig = (
            FusedMoEParallelConfig.make(
                tp_size_=(tp_size if tp_size is not None else
                          get_tensor_model_parallel_world_size()),
                dp_size_=(dp_size if dp_size is not None else
                          get_dp_group().world_size),
                vllm_parallel_config=vllm_config.parallel_config))

        self.top_k = top_k
        self.num_experts = num_experts
        self.global_num_experts = num_experts
        assert intermediate_size % self.tp_size == 0
        self.intermediate_size_per_partition = intermediate_size // self.tp_size
        self.reduce_results = reduce_results
        self.renormalize = renormalize
        self.use_grouped_topk = use_grouped_topk
        if self.use_grouped_topk:
            assert num_expert_group is not None and topk_group is not None
        self.num_expert_group = num_expert_group
        self.topk_group = topk_group
        self.custom_routing_function = custom_routing_function
        self.scoring_func = scoring_func
        self.e_score_correction_bias = e_score_correction_bias
        self.expert_map = None
        self.activation = activation
        self.log2phy = None
        self.global_redundant_expert_num = 0

        ascend_config = get_ascend_config()
        expert_map_path = ascend_config.expert_map_path
        if expert_map_path and os.path.exists(expert_map_path):
            # moe expert load balance
            expert_load_balancer = ExpertLoadBalancer(expert_map_path,
                                                      self.global_num_experts)
            self.local_num_experts, self.expert_map = \
                                expert_load_balancer.get_rank_placement_map(
                                                self.moe_instance_id,
                                                get_ep_group().rank_in_group)
            self.log2phy = expert_load_balancer.get_rank_log2phy_map(
                self.moe_instance_id,
                get_ep_group().rank_in_group)
            self.global_redundant_expert_num = \
                        expert_load_balancer.get_global_redundant_expert_num()
        else:
            # Create a tensor of size num_experts filled with -1
            self.local_num_experts, self.expert_map = determine_expert_map(
                self.ep_size,
                get_ep_group().rank_in_group, self.global_num_experts)

        self.torchair_graph_enabled = ascend_config.torchair_graph_config.enabled
        self.enable_multistream_moe = \
            ascend_config.torchair_graph_config.enable_multistream_moe

        if self.scoring_func != "softmax" and not self.use_grouped_topk:
            raise ValueError("Only softmax scoring function is supported for "
                             "non-grouped topk.")

        moe = MoEConfig(
            num_experts=self.global_num_experts,
            experts_per_token=top_k,
            hidden_dim=hidden_size,
            num_local_experts=self.local_num_experts,
            moe_parallel_config=self.moe_parallel_config,
            # TODO (bnell): this needs to be fixed for quantized types.
            in_dtype=params_dtype,
        )

        if quant_config is None:
            self.quant_method = AscendUnquantizedFusedMoEMethod(moe)
        else:
            self.quant_method = quant_config.get_quant_method(self, prefix)

        assert self.quant_method is not None

        local_num_experts = torch.sum(self.expert_map != -1) \
            if self.expert_map is not None else num_experts

        moe_quant_params = {
            "num_experts": local_num_experts,
            "hidden_size": hidden_size,
            "intermediate_size_per_partition":
            self.intermediate_size_per_partition,
            "params_dtype": params_dtype,
            "weight_loader": self.weight_loader,
        }
        # need full intermediate size pre-sharding for WNA16 act order
        if (self.quant_method.__class__.__name__
                in ("GPTQMarlinMoEMethod", "CompressedTensorsWNA16MoEMethod")):
            moe_quant_params["intermediate_size_full"] = intermediate_size

        self.ep_group = get_ep_group()
        # NOTE: self.tp_group is not expert_tp_group
        self.tp_group = get_tp_group().device_group
        self.quant_method.create_weights(layer=self, **moe_quant_params)

    def forward(self,
                hidden_states: torch.Tensor,
                router_logits: torch.Tensor,
                is_prefill: bool,
                enable_force_load_balance: bool = False,
                top_k: Optional[int] = None,
                shared_experts: Optional[Any] = None):
        assert self.quant_method is not None

        if top_k:
            real_top_k = top_k
        else:
            real_top_k = self.top_k

        num_tokens, hidden_size = hidden_states.shape

        fused_moe_state = get_fused_moe_state(self.moe_parallel_config.ep_size,
                                              is_prefill)
        if shared_experts:
            if not self.enable_multistream_moe or fused_moe_state != FusedMoEState.MC2:
                shared_hidden_states = shared_experts(hidden_states)

        tp_size = get_tensor_model_parallel_world_size()
        if tp_size > 1 and fused_moe_state != FusedMoEState.AllGather:
            if num_tokens < tp_size:
                hidden_states = nn.functional.pad(
                    hidden_states, (0, 0, 0, tp_size - num_tokens))
                router_logits = nn.functional.pad(
                    router_logits, (0, 0, 0, tp_size - num_tokens))
            chunk_hidden_states = torch.tensor_split(hidden_states,
                                                     tp_size,
                                                     dim=0)
            chunk_router_logits = torch.tensor_split(router_logits,
                                                     tp_size,
                                                     dim=0)
            tp_rank = get_tensor_model_parallel_rank()
            hidden_states = chunk_hidden_states[tp_rank]
            router_logits = chunk_router_logits[tp_rank]
        if self.dp_size > 1 and fused_moe_state == FusedMoEState.AllGather:
            # NOTE: When in torchair graph, it has been padded in model_runner_v1
            if not self.torchair_graph_enabled or is_prefill:
                attn_metadata = get_forward_context().attn_metadata
                if attn_metadata is not None:
                    max_num_tokens_across_dp = attn_metadata.max_num_tokens_across_dp
                    if num_tokens < max_num_tokens_across_dp:
                        hidden_states = nn.functional.pad(
                            hidden_states,
                            (0, 0, 0, max_num_tokens_across_dp - num_tokens))
                        router_logits = nn.functional.pad(
                            router_logits,
                            (0, 0, 0, max_num_tokens_across_dp - num_tokens))
            hidden_states = get_dp_group().all_gather(hidden_states, 0)
            router_logits = get_dp_group().all_gather(router_logits, 0)

        # Matrix multiply.
        e_hidden_states = self.quant_method.apply(
            layer=self,
            x=hidden_states,
            router_logits=router_logits,
            top_k=real_top_k,
            renormalize=self.renormalize,
            use_grouped_topk=self.use_grouped_topk,
            global_num_experts=self.global_num_experts,
            expert_map=self.expert_map,
            topk_group=self.topk_group,
            num_expert_group=self.num_expert_group,
            custom_routing_function=self.custom_routing_function,
            scoring_func=self.scoring_func,
            e_score_correction_bias=self.e_score_correction_bias,
            is_prefill=is_prefill,
            enable_force_load_balance=enable_force_load_balance,
            log2phy=self.log2phy,
            global_redundant_expert_num=self.global_redundant_expert_num,
            shared_experts=shared_experts if self.torchair_graph_enabled
            and self.enable_multistream_moe and not is_prefill else None,
        )

        if shared_experts:
            if isinstance(e_hidden_states, tuple):
                e_hidden_states, shared_hidden_states = e_hidden_states

        if tp_size > 1 and fused_moe_state != FusedMoEState.AllGather:
            dist.all_gather(list(chunk_hidden_states), e_hidden_states,
                            self.tp_group)
            final_hidden_states = torch.cat(chunk_hidden_states, dim=0)
            if num_tokens < tp_size:
                final_hidden_states = final_hidden_states[:num_tokens]
            dispose_tensor(e_hidden_states)
        elif self.dp_size > 1 and fused_moe_state == FusedMoEState.AllGather:
            final_hidden_states = dist._functional_collectives.reduce_scatter_tensor(
                e_hidden_states,
                "sum",
                scatter_dim=0,
                group=get_dp_group().device_group)
            final_hidden_states = final_hidden_states[:num_tokens]
            dispose_tensor(e_hidden_states)
        else:
            final_hidden_states = e_hidden_states

        if tp_size > 1 and fused_moe_state == FusedMoEState.AllGather:
            final_hidden_states = tensor_model_parallel_all_reduce(
                final_hidden_states)

        if shared_experts:
            return final_hidden_states, shared_hidden_states
        else:
            return final_hidden_states

    # ----------------------------------------- TBO-related --------------------------------------------

    def _forward_ms_fused_moe_comp(
        self,
        hidden_states: torch.Tensor,
        router_logits: torch.Tensor,
        is_prefill: bool,
        real_top_k,
        enable_force_load_balance: bool = False,
    ):
        hidden_states = self.quant_method.apply(
            layer=self,
            x=hidden_states,
            router_logits=router_logits,
            top_k=real_top_k,
            renormalize=self.renormalize,
            use_grouped_topk=self.use_grouped_topk,
            global_num_experts=self.global_num_experts,
            expert_map=self.expert_map,
            topk_group=self.topk_group,
            num_expert_group=self.num_expert_group,
            custom_routing_function=self.custom_routing_function,
            scoring_func=self.scoring_func,
            e_score_correction_bias=self.e_score_correction_bias,
            is_prefill=is_prefill,
            enable_force_load_balance=enable_force_load_balance)

        return hidden_states<|MERGE_RESOLUTION|>--- conflicted
+++ resolved
@@ -612,20 +612,6 @@
     group_list = num_tokens_per_expert.cumsum(dim=0).to(torch.int64)
 
     w1 = w1.transpose(1, 2)
-<<<<<<< HEAD
-    gate_up_out = torch_npu.npu_grouped_matmul(
-        x=[sorted_hidden_states],
-        weight=[w1],
-        split_item=2,
-        group_list_type=0,
-        group_type=0,
-        group_list=group_list,
-    )[0]
-
-    gate_up_out = torch.ops._C._swiglu_fused(gate_up_out.to(torch.float32)).to(torch.float16)
-    # gate_up_out = torch_npu.npu_swiglu(gate_up_out.to(torch.float32)).to(
-    #     torch.float16)
-=======
     # gate_up_out = torch_npu.npu_grouped_matmul(
     #     x=[sorted_hidden_states],
     #     weight=[w1],
@@ -639,7 +625,7 @@
     # gate_up_out = torch_npu.npu_swiglu(gate_up_out.to(torch.float32)).to(
     #     torch.float16)
     gate_up_out = ops.swiglu(gate_up_out)
->>>>>>> 6c7a7a54
+    
     gate_up_out *= topk_scales
 
     w2 = w2.transpose(1, 2)
